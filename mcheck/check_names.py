--- conflicted
+++ resolved
@@ -57,10 +57,6 @@
 
     @classmethod
     def get_only_mandatory_check_names(cls):
-<<<<<<< HEAD
-        optional_checks = ['check_desired_reference']
-=======
         optional_checks = ['check_desired_reference', 'check_attribute_count' ]
->>>>>>> 5a1982ec
         checks = dir(CHECK_NAMES)
         return [getattr(CHECK_NAMES, c) for c in checks if c.startswith('check_') and not c in optional_checks]