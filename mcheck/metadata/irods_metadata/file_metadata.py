--- conflicted
+++ resolved
@@ -57,10 +57,6 @@
             acls = [IrodsACL.from_baton_wrapper(ac_item) for ac_item in data_object.access_controls if ac_item]
         else:
             acls = []
-<<<<<<< HEAD
-=======
-        raw_meta = IrodsRawFileMetadata(fname=fname, dir_path=collection, file_replicas=replicas, acls=acls)
->>>>>>> 5a1982ec
         if data_object.metadata:
             avus = dict(data_object.metadata)
         else:
@@ -124,12 +120,8 @@
             if not replicas:
                 result.executed = False
                 result.error_message = ["No replicas to compare with."]
-<<<<<<< HEAD
                 result.result = None
                 return result
-=======
-                return [result]
->>>>>>> 5a1982ec
             first_replica = replicas[0]
             error_message = ''
             for replica in replicas:
@@ -409,10 +401,6 @@
 
     def check_npg_qc_field(self):
         check_npg_qc = CheckResult(check_name=CHECK_NAMES.check_npg_qc_field)
-<<<<<<< HEAD
-=======
-        npg_qc = self.get_npg_qc()
->>>>>>> 5a1982ec
         if self.get_npg_qc() is None:
             check_npg_qc.result = RESULT.FAILURE
             check_npg_qc.error_message = "Missing npg_qc field"
@@ -455,8 +443,6 @@
         return check_result
 
 
-<<<<<<< HEAD
-=======
     def checksum_comparison_check(self):
         check_result = CheckResult(check_name=CHECK_NAMES.check_by_comparison_checksum_in_meta_with_checksum_at_upload,
                                    error_message=[])
@@ -476,7 +462,6 @@
         return check_result
 
 
->>>>>>> 5a1982ec
     def validate_fields(self) -> List:
         check_results = []
         upl_checksum_check = self.check_checksum_at_upload_present()
