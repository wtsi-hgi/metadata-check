"""
Copyright (C) 2016  Genome Research Ltd.

Author: Irina Colgiu <ic4@sanger.ac.uk>

This program is part of meta-check

meta-check is free software: you can redistribute it and/or modify
it under the terms of the GNU Affero General Public License as
published by the Free Software Foundation, either version 3 of the
License, or (at your option) any later version.
This program is distributed in the hope that it will be useful,
but WITHOUT ANY WARRANTY; without even the implied warranty of
MERCHANTABILITY or FITNESS FOR A PARTICULAR PURPOSE.  See the
GNU Affero General Public License for more details.
You should have received a copy of the GNU Affero General Public License
along with this program. If not, see <http://www.gnu.org/licenses/>.

This file has been created on May 05, 2016.
"""

import os
import sys
from collections import defaultdict
<<<<<<< HEAD
from sys import stdin, exit
import logging

from mcheck.com import utils
from mcheck.main import arg_parser
from mcheck.main.input_parser import convert_json_to_baton_objs #parse_data_objects,
from mcheck.results.results_processing import CheckResultsProcessing
from mcheck.checks.mchecks_by_comparison import FileMetadataComparison
from mcheck.checks.mchecks_by_type import MetadataSelfChecks
from mcheck.metadata.irods_metadata.file_metadata import IrodsSeqFileMetadata
from mcheck.results.checks_results import RESULT, CheckResultJSONEncoder
from mcheck.check_names import CHECK_NAMES

my_logger = logging.getLogger('MyLogger')
my_logger.setLevel(logging.DEBUG)
=======
from sys import stdin

from mcheck.com import utils
from mcheck.main import arg_parser
from mcheck.main.input_parser import parse_data_objects
from mcheck.results.results_processing import CheckResultsProcessing
from mcheck.checks.mchecks_by_comparison import FileMetadataComparison
from mcheck.checks.mchecks_by_type import MetadataSelfChecks
from mcheck.results.checks_results import RESULT
>>>>>>> 5a1982ec

def process_output(issues_by_path, output_dir):
    stats = CheckResultsProcessing.failed_check_results_stats(issues_by_path)
    print("STATS---------------: %s " % stats)
    print("---------- END of STATS -----------------")
    for fpath, issues in issues_by_path.items():
        sorted_by_executed = CheckResultsProcessing.group_by_executed(issues)
        sorted_by_result = CheckResultsProcessing.group_by_result(sorted_by_executed[True])
        sorted_by_severity = CheckResultsProcessing.group_by_severity(sorted_by_result[RESULT.FAILURE])
        for severity, failure_issues in sorted_by_severity.items():
            utils.write_list_to_file(failure_issues, os.path.join(output_dir, severity+'.txt'), fpath)
        utils.write_list_to_file(issues, os.path.join(output_dir, 'all_issues.txt'), fpath)
    print("FAILED---------")
    utils.write_dict_to_file(stats, os.path.join(output_dir, 'stats.txt'))
    for failure in sorted_by_result[RESULT.FAILURE]:
        print(failure)



def process_output_and_print(issues_by_path, output_dir):
    for fpath, file_issues in issues_by_path.items():
<<<<<<< HEAD
        print("FPATH: %s and type of issues container: %s" % (fpath, str(type(file_issues))))
        for issue in file_issues:
            print("Issue - type: %s and value: %s" % (str(type(issue)), issue))


=======
        print("FPATH: %s" % fpath)
>>>>>>> 5a1982ec
        sorted_by_exec = CheckResultsProcessing.group_by_executed(file_issues)
        # print("Sorted by exec = True:")
        # for check in  sorted_by_exec[True]:
        #     print(check)
        print("Sorted by exec = False:")
        for check in sorted_by_exec[False]:
            print(check)
        sorted_by_severity = CheckResultsProcessing.group_by_severity(sorted_by_exec[True])
        print("SORTED BY SEVERITY::::::::::")
        for severity, fpaths_issues in sorted_by_severity.items():
            print("SEVERITY: %s" % severity)
            utils.write_list_to_file(fpaths_issues, os.path.join(output_dir, severity + '.txt'), fpath)
            for issue in fpaths_issues:
                if issue.result == RESULT.FAILURE:
                    print("issue: %s" % (issue))

        print("FAILED-------------")
        sorted_by_result = CheckResultsProcessing.group_by_result(file_issues)
        for issue in sorted_by_result[RESULT.FAILURE]:
            print(issue)


def convert_args_to_search_criteria(filter_by_npg_qc=None, filter_by_target=None, filter_by_file_types=None,
                                match_study_name=None, match_study_acc_nr=None, match_study_id=None):
    search_criteria = []
    if filter_by_npg_qc:
        search_criteria.append(('manual_qc',str(filter_by_npg_qc)))
    else:
        print(
            "WARNING! You haven't filtered on manual_qc field. You will get the report from checking all the data, "
            "no matter if qc pass of fail.")
    if filter_by_target:
        search_criteria.append(('target', str(filter_by_target)))
    else:
        print(
            "WARNING! You haven't filtered by target field. You will get back the report from checking all the data, "
            "no matter if it is the target or not, hence possibly also PhiX")
    if filter_by_file_types:
        #for ftype in filter_by_file_types:
        search_criteria.append(('type', str(filter_by_file_types)))
    else:
        print("WARNING! You haven't filtered on file type.")

    # Parse input parameters and obtain files+metadata:
    if match_study_name:
<<<<<<< HEAD
        search_criteria.append(('study', str(match_study_name)))
=======
        search_criteria.append(('study', match_study_name))
>>>>>>> 5a1982ec
    elif match_study_acc_nr:
        search_criteria.append(('study_accession_number', str(match_study_acc_nr)))
    elif match_study_id:
        search_criteria.append(('study_internal_id', str(match_study_id)))
    return search_criteria

def fetch_irods_metadata_by_metadata(issues_dict, filter_npg_qc=None, filter_target=None, file_types=None, study_name=None,
                                     study_acc_nr=None, study_internal_id=None, irods_zone=None, reference=None):
    search_criteria = convert_args_to_search_criteria(filter_npg_qc, filter_target,
                                                      file_types, study_name,
                                                      study_acc_nr, study_internal_id)
    irods_metadata_dict = MetadataSelfChecks.fetch_and_preprocess_irods_metadata_by_metadata(search_criteria, irods_zone, issues_dict, reference)
    return irods_metadata_dict


def fetch_irods_metadata_by_path(issues_dict, irods_fpaths, reference):
    return MetadataSelfChecks.fetch_and_preprocess_irods_metadata_by_path(irods_fpaths, issues_dict, reference)


def fetch_irods_metadata_from_json(issues_dict, json_data_objects, reference=None):
    baton_data_objects_list = convert_json_to_baton_objs(json_data_objects)
    irods_metadata_dict = {}
    for data_obj in baton_data_objects_list:
        meta = IrodsSeqFileMetadata.from_baton_wrapper(data_obj)
        issues_dict[meta.fpath].extend(meta.check_metadata(reference))
        irods_metadata_dict[meta.fpath] = meta
    return irods_metadata_dict



def check_metadata(metadata_fetching_strategy, reference=None, filter_npg_qc=None, filter_target=None, file_types=None,
                   study_name=None, study_acc_nr=None, study_internal_id=None, irods_fpaths=None, irods_zone=None):
    issues_dict = defaultdict(list)
<<<<<<< HEAD
=======
    # Getting iRODS metadata for files and checking before bringing it a "normalized" form:
>>>>>>> 5a1982ec
    if metadata_fetching_strategy == 'fetch_by_metadata':
        irods_metadata_dict = fetch_irods_metadata_by_metadata(issues_dict, filter_npg_qc, filter_target, file_types,
                                                               study_name, study_acc_nr, study_internal_id, irods_zone, reference)
    elif metadata_fetching_strategy == 'fetch_by_path':
        irods_metadata_dict = fetch_irods_metadata_by_path(issues_dict, irods_fpaths, reference)
    elif metadata_fetching_strategy == 'given_by_user':
        input_data_objects = stdin.read()
        irods_metadata_dict = fetch_irods_metadata_from_json(issues_dict, input_data_objects, reference)
    else:
        raise ValueError("Fetching strategy not supported")

    # TODO: add the option of getting the metadata as a json from the command line...
    if ("some_setting_indicates_read_from_stdin" or "read_from_stdin_is_standard") and False:
        input_data_objects = stdin.read()
        irods_seq_file_metadata_collection = parse_data_objects(input_data_objects)

    # Getting HEADER metadata:
    header_metadata_dict = MetadataSelfChecks.fetch_and_preprocess_header_metadata(irods_metadata_dict.keys(), issues_dict)

    # Getting Seqscape metadata:
    seqsc_metadata_dict = MetadataSelfChecks.fetch_and_preprocess_seqscape_metadata(irods_metadata_dict, issues_dict)

    # Running checks to compare metadata obtained from different sources:
    FileMetadataComparison.check_metadata_across_different_sources(irods_metadata_dict, header_metadata_dict, seqsc_metadata_dict, issues_dict)

    return issues_dict

def main():
    args = arg_parser.parse_args()
    print("ARGS: %s" % args)
    try:
        filter_npg_qc = args.filter_npg_qc
    except AttributeError:
        filter_npg_qc = None

    try:
        filter_target = args.filter_target
    except AttributeError:
        filter_target = None

    try:
        file_types = args.file_types
    except AttributeError:
        file_types = None

    try:
        study_name = args.study_name
    except AttributeError:
        study_name = None

    try:
        study_acc_nr = args.study_acc_nr
    except AttributeError:
        study_acc_nr = None

    try:
        study_internal_id = args.study_internal_id
    except AttributeError:
        study_internal_id = None

    try:
        fpaths_irods = args.fpaths_irods
    except AttributeError:
        fpaths_irods = None

    try:
        irods_zone = args.irods_zone
    except AttributeError:
        irods_zone = None

    try:
        reference = args.desired_reference
    except AttributeError:
        reference = None

    check_results_dict = check_metadata(args.metadata_fetching_strategy, reference, filter_npg_qc,
                                 filter_target, file_types, study_name, study_acc_nr,
                                 study_internal_id, fpaths_irods, irods_zone)


    # OUTPUTTING THE CHECK RESULTS
    if not os.path.exists(args.output_dir):
        os.makedirs(args.output_dir)

<<<<<<< HEAD
    process_output(check_results_dict, args.output_dir)


    import json
    if args.json_output:
        check_results_json = json.dumps(check_results_dict, cls=CheckResultJSONEncoder)
        print(check_results_json)


    for fpath, check_res in check_results_dict.items():
        for result in check_res:
            if result.result == RESULT.FAILURE:
                exit(1)
=======
    process_output(issues_dict, args.output_dir)
    
    for fpath, check_res in issues_dict.items():
        for result in check_res:
            if result.result == RESULT.FAILURE:
                sys.exit(1)
>>>>>>> 5a1982ec




if __name__ == '__main__':
    main()


# fpath = '/seq/illumina/library_merge/13841100.CCXX.paired310.4199421624/13841100.CCXX.paired310.4199421624.cram'
# python mcheck/main/run_checks.py fetch_by_metadata --output_dir /lustre/scratch113/teams/hgi/users/ic4/mercury/meta-checks/testing-outputs/test/ --study_name "SEQCAP_WGS_GDAP_AADM" --file_types cram --filter_npg_qc 1 --filter_target 1 --irods_zone seq
# (ENV) mercury@hgi-serapis-farm3-dev:/nfs/users/nfs_i/ic4/Projects/python3/meta-check$ bsub  -G hgi -q long -R"select[mem>4000] rusage[mem=4000]" -M4000 -o  /lustre/scratch113/teams/hgi/users/ic4/mercury/meta-checks/testing-outputs/interval-all.out "python mcheck/main/run_checks.py fetch_by_metadata --output_dir /lustre/scratch113/teams/hgi/users/ic4/mercury/meta-checks/testing-outputs/interval-all --study_name 'IHTP_WGS_INTERVAL Cohort (15x)' --file_types cram --filter_npg_qc 1 --irods_zone seq"
# Job <7876533> is submitted to queue <long>.
# (ENV) mercury@hgi-serapis-farm3-dev:/nfs/users/nfs_i/ic4/Projects/python3/meta-check$ bsub  -G hgi -q long -R"select[mem>4000] rusage[mem=4000]" -M4000 -o  /lustre/scratch113/teams/hgi/users/ic4/mercury/meta-checks/testing-outputs/helic-manolis.out "python mcheck/main/run_checks.py fetch_by_metadata --output_dir /lustre/scratch113/teams/hgi/users/ic4/mercury/meta-checks/testing-outputs/helic-manolis --study_name 'IHTP_MWGS_HELICMANOLIS' --file_types cram --filter_npg_qc 1 --filter_target library --irods_zone seq"
# Job <7876571> is submitted to queue <long>.
# (ENV) mercury@hgi-serapis-farm3-dev:/nfs/users/nfs_i/ic4/Projects/python3/meta-check$ bsub  -G hgi -q long -R"select[mem>4000] rusage[mem=4000]" -M4000 -o  /lustre/scratch113/teams/hgi/users/ic4/mercury/meta-checks/testing-outputs/helic-pomak.out "python mcheck/main/run_checks.py fetch_by_metadata --output_dir /lustre/scratch113/teams/hgi/users/ic4/mercury/meta-checks/testing-outputs/helic-pomak --study_name 'IHTP_MWGS_HELICPOMAK' --file_types cram --filter_npg_qc 1 --filter_target library --irods_zone seq"
# Job <7876591> is submitted to queue <long>.
# bsub  -G hgi -q long -R"select[mem>4000] rusage[mem=4000]" -M4000 -o  /lustre/scratch113/teams/hgi/users/ic4/mercury/meta-checks/testing-outputs/helic-manolis-nonlibrary.out "python mcheck/main/run_checks.py fetch_by_metadata --output_dir /lustre/scratch113/teams/hgi/users/ic4/mercury/meta-checks/testing-outputs/helic-manolis-nonlibrary --study_name 'IHTP_MWGS_HELICMANOLIS' --file_types cram --filter_npg_qc 1 --filter_target 1 --irods_zone seq"
#<|MERGE_RESOLUTION|>--- conflicted
+++ resolved
@@ -22,7 +22,6 @@
 import os
 import sys
 from collections import defaultdict
-<<<<<<< HEAD
 from sys import stdin, exit
 import logging
 
@@ -34,21 +33,9 @@
 from mcheck.checks.mchecks_by_type import MetadataSelfChecks
 from mcheck.metadata.irods_metadata.file_metadata import IrodsSeqFileMetadata
 from mcheck.results.checks_results import RESULT, CheckResultJSONEncoder
-from mcheck.check_names import CHECK_NAMES
 
 my_logger = logging.getLogger('MyLogger')
 my_logger.setLevel(logging.DEBUG)
-=======
-from sys import stdin
-
-from mcheck.com import utils
-from mcheck.main import arg_parser
-from mcheck.main.input_parser import parse_data_objects
-from mcheck.results.results_processing import CheckResultsProcessing
-from mcheck.checks.mchecks_by_comparison import FileMetadataComparison
-from mcheck.checks.mchecks_by_type import MetadataSelfChecks
-from mcheck.results.checks_results import RESULT
->>>>>>> 5a1982ec
 
 def process_output(issues_by_path, output_dir):
     stats = CheckResultsProcessing.failed_check_results_stats(issues_by_path)
@@ -70,15 +57,11 @@
 
 def process_output_and_print(issues_by_path, output_dir):
     for fpath, file_issues in issues_by_path.items():
-<<<<<<< HEAD
         print("FPATH: %s and type of issues container: %s" % (fpath, str(type(file_issues))))
         for issue in file_issues:
             print("Issue - type: %s and value: %s" % (str(type(issue)), issue))
 
 
-=======
-        print("FPATH: %s" % fpath)
->>>>>>> 5a1982ec
         sorted_by_exec = CheckResultsProcessing.group_by_executed(file_issues)
         # print("Sorted by exec = True:")
         # for check in  sorted_by_exec[True]:
@@ -124,11 +107,7 @@
 
     # Parse input parameters and obtain files+metadata:
     if match_study_name:
-<<<<<<< HEAD
         search_criteria.append(('study', str(match_study_name)))
-=======
-        search_criteria.append(('study', match_study_name))
->>>>>>> 5a1982ec
     elif match_study_acc_nr:
         search_criteria.append(('study_accession_number', str(match_study_acc_nr)))
     elif match_study_id:
@@ -162,10 +141,6 @@
 def check_metadata(metadata_fetching_strategy, reference=None, filter_npg_qc=None, filter_target=None, file_types=None,
                    study_name=None, study_acc_nr=None, study_internal_id=None, irods_fpaths=None, irods_zone=None):
     issues_dict = defaultdict(list)
-<<<<<<< HEAD
-=======
-    # Getting iRODS metadata for files and checking before bringing it a "normalized" form:
->>>>>>> 5a1982ec
     if metadata_fetching_strategy == 'fetch_by_metadata':
         irods_metadata_dict = fetch_irods_metadata_by_metadata(issues_dict, filter_npg_qc, filter_target, file_types,
                                                                study_name, study_acc_nr, study_internal_id, irods_zone, reference)
@@ -177,11 +152,6 @@
     else:
         raise ValueError("Fetching strategy not supported")
 
-    # TODO: add the option of getting the metadata as a json from the command line...
-    if ("some_setting_indicates_read_from_stdin" or "read_from_stdin_is_standard") and False:
-        input_data_objects = stdin.read()
-        irods_seq_file_metadata_collection = parse_data_objects(input_data_objects)
-
     # Getting HEADER metadata:
     header_metadata_dict = MetadataSelfChecks.fetch_and_preprocess_header_metadata(irods_metadata_dict.keys(), issues_dict)
 
@@ -250,7 +220,6 @@
     if not os.path.exists(args.output_dir):
         os.makedirs(args.output_dir)
 
-<<<<<<< HEAD
     process_output(check_results_dict, args.output_dir)
 
 
@@ -264,29 +233,9 @@
         for result in check_res:
             if result.result == RESULT.FAILURE:
                 exit(1)
-=======
-    process_output(issues_dict, args.output_dir)
-    
-    for fpath, check_res in issues_dict.items():
-        for result in check_res:
-            if result.result == RESULT.FAILURE:
-                sys.exit(1)
->>>>>>> 5a1982ec
 
 
 
 
 if __name__ == '__main__':
     main()
-
-
-# fpath = '/seq/illumina/library_merge/13841100.CCXX.paired310.4199421624/13841100.CCXX.paired310.4199421624.cram'
-# python mcheck/main/run_checks.py fetch_by_metadata --output_dir /lustre/scratch113/teams/hgi/users/ic4/mercury/meta-checks/testing-outputs/test/ --study_name "SEQCAP_WGS_GDAP_AADM" --file_types cram --filter_npg_qc 1 --filter_target 1 --irods_zone seq
-# (ENV) mercury@hgi-serapis-farm3-dev:/nfs/users/nfs_i/ic4/Projects/python3/meta-check$ bsub  -G hgi -q long -R"select[mem>4000] rusage[mem=4000]" -M4000 -o  /lustre/scratch113/teams/hgi/users/ic4/mercury/meta-checks/testing-outputs/interval-all.out "python mcheck/main/run_checks.py fetch_by_metadata --output_dir /lustre/scratch113/teams/hgi/users/ic4/mercury/meta-checks/testing-outputs/interval-all --study_name 'IHTP_WGS_INTERVAL Cohort (15x)' --file_types cram --filter_npg_qc 1 --irods_zone seq"
-# Job <7876533> is submitted to queue <long>.
-# (ENV) mercury@hgi-serapis-farm3-dev:/nfs/users/nfs_i/ic4/Projects/python3/meta-check$ bsub  -G hgi -q long -R"select[mem>4000] rusage[mem=4000]" -M4000 -o  /lustre/scratch113/teams/hgi/users/ic4/mercury/meta-checks/testing-outputs/helic-manolis.out "python mcheck/main/run_checks.py fetch_by_metadata --output_dir /lustre/scratch113/teams/hgi/users/ic4/mercury/meta-checks/testing-outputs/helic-manolis --study_name 'IHTP_MWGS_HELICMANOLIS' --file_types cram --filter_npg_qc 1 --filter_target library --irods_zone seq"
-# Job <7876571> is submitted to queue <long>.
-# (ENV) mercury@hgi-serapis-farm3-dev:/nfs/users/nfs_i/ic4/Projects/python3/meta-check$ bsub  -G hgi -q long -R"select[mem>4000] rusage[mem=4000]" -M4000 -o  /lustre/scratch113/teams/hgi/users/ic4/mercury/meta-checks/testing-outputs/helic-pomak.out "python mcheck/main/run_checks.py fetch_by_metadata --output_dir /lustre/scratch113/teams/hgi/users/ic4/mercury/meta-checks/testing-outputs/helic-pomak --study_name 'IHTP_MWGS_HELICPOMAK' --file_types cram --filter_npg_qc 1 --filter_target library --irods_zone seq"
-# Job <7876591> is submitted to queue <long>.
-# bsub  -G hgi -q long -R"select[mem>4000] rusage[mem=4000]" -M4000 -o  /lustre/scratch113/teams/hgi/users/ic4/mercury/meta-checks/testing-outputs/helic-manolis-nonlibrary.out "python mcheck/main/run_checks.py fetch_by_metadata --output_dir /lustre/scratch113/teams/hgi/users/ic4/mercury/meta-checks/testing-outputs/helic-manolis-nonlibrary --study_name 'IHTP_MWGS_HELICMANOLIS' --file_types cram --filter_npg_qc 1 --filter_target 1 --irods_zone seq"
-#