--- conflicted
+++ resolved
@@ -247,10 +247,8 @@
     if not md5_metadata:
         print "This file doesn't have md5 in irods metadata"
         return []
-<<<<<<< HEAD
-=======
-
->>>>>>> 4922e8d4
+
+
     md5_chksum = irods_wrapper.iRODSChecksumOperations.get_checksum(irods_fpath)
     if md5_chksum:
         if not md5_metadata[0] == md5_chksum.md5:
